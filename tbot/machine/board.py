--- conflicted
+++ resolved
@@ -17,11 +17,6 @@
         self.powerup = True
         self._tb: typing.Optional['tbot.TBot'] = None
 
-<<<<<<< HEAD
-    def _setup(self, tb: 'tbot.TBot') -> None:
-        super()._setup(tb)
-        self.boardname = self.boardname or tb.config["board.name", "unknown"]
-=======
     def _setup(self,
                tb: 'tbot.TBot',
                previous: typing.Optional[machine.Machine] = None,
@@ -29,7 +24,6 @@
         super()._setup(tb, previous)
         self.boardname = self.boardname or tb.config["board.name", "unknown"]
         self._tb = tb
->>>>>>> cccde3bb
 
         if self.powerup:
             ev = tbot.logger.CustomLogEvent(
